"""
Provides a Python class for parsing a PSF file and setting up a system
structure for it within the OpenMM framework.

This file is part of the OpenMM molecular simulation toolkit originating from
Simbios, the NIH National Center for Physics-Based Simulation of Biological
Structures at Stanford, funded under the NIH Roadmap for Medical Research,
grant U54 GM072970. See https://simtk.org.  This code was originally part of
the ParmEd program and was ported for use with OpenMM.

Copyright (c) 2014-2015 the Authors

Author: Jason M. Swails
Contributors:
Date: August 19, 2014

Permission is hereby granted, free of charge, to any person obtaining a
copy of this software and associated documentation files (the "Software"),
to deal in the Software without restriction, including without limitation
the rights to use, copy, modify, merge, publish, distribute, sublicense,
and/or sell copies of the Software, and to permit persons to whom the
Software is furnished to do so, subject to the following conditions:

The above copyright notice and this permission notice shall be included in
all copies or substantial portions of the Software.

THE SOFTWARE IS PROVIDED "AS IS", WITHOUT WARRANTY OF ANY KIND, EXPRESS OR
IMPLIED, INCLUDING BUT NOT LIMITED TO THE WARRANTIES OF MERCHANTABILITY,
FITNESS FOR A PARTICULAR PURPOSE AND NONINFRINGEMENT. IN NO EVENT SHALL
THE AUTHORS, CONTRIBUTORS OR COPYRIGHT HOLDERS BE LIABLE FOR ANY CLAIM,
DAMAGES OR OTHER LIABILITY, WHETHER IN AN ACTION OF CONTRACT, TORT OR
OTHERWISE, ARISING FROM, OUT OF OR IN CONNECTION WITH THE SOFTWARE OR THE
USE OR OTHER DEALINGS IN THE SOFTWARE.
"""
from __future__ import division

from functools import wraps
from math import pi, cos, sin, sqrt
import os
import re
import simtk.openmm as mm
from simtk.openmm.vec3 import Vec3
import simtk.unit as u
from simtk.openmm.app import (forcefield as ff, Topology, element)
from simtk.openmm.app.amberprmtopfile import HCT, OBC1, OBC2, GBn, GBn2
from simtk.openmm.app.internal.customgbforces import (GBSAHCTForce,
                GBSAOBC1Force, GBSAOBC2Force, GBSAGBnForce, GBSAGBn2Force, convertParameters)
from simtk.openmm.app.internal.unitcell import computePeriodicBoxVectors
# CHARMM imports
from simtk.openmm.app.internal.charmm.topologyobjects import (
                ResidueList, AtomList, TrackedList, Bond, Angle, Dihedral,
                Improper, AcceptorDonor, Group, Cmap, UreyBradley,
                NoUreyBradley)
from simtk.openmm.app.internal.charmm.exceptions import (
                CharmmPSFError, MoleculeError, CharmmPSFWarning,
                MissingParameter, CharmmPsfEOF)
import warnings

TINY = 1e-8
WATNAMES = ('WAT', 'HOH', 'TIP3', 'TIP4', 'TIP5', 'SPCE', 'SPC')


def _catchindexerror(func):
    """
    Protects a function from raising an index error, and replace that exception
    with a CharmmPSFError instead
    """
    @wraps(func)
    def newfunc(*args, **kwargs):
        """ Catch the index error """
        try:
            return func(*args, **kwargs)
        except IndexError, e:
            raise CharmmPSFError('Array is too short: %s' % e)

    return newfunc

class _ZeroDict(dict):
    """
    Contains a dict that returns dummy (zero) arguments when a key is not
    present rather than raising a KeyError.  The return value for non-existent
    items is (0, []). It also special-case sections that have multiple pointers
    to avoid index errors if those are not present in the PSF file
    """
    def __getitem__(self, key):
        try:
            return dict.__getitem__(self, key)
        except KeyError:
            if key.startswith('NGRP'):
                for k in self:
                    if k.startswith('NGRP'):
                        return dict.__getitem__(self, k)
                return [0, 0], []
            elif key.startswith('NUMLP'):
                for k in self:
                    if k.startswith('NUMLP'):
                        return dict.__getitem__(self, k)
                return [0, 0], []
            return 0, []

# ++++++++++++++++++++++++++++++++++++++++++++++++++++++++++++++++++++++++++++++

_resre = re.compile(r'(\d+)([a-zA-Z]*)')

class CharmmPsfFile(object):
    """
    A chemical structure instantiated from CHARMM files.

    Example:
    >>> cs = CharmmPsfFile("testfiles/test.psf")
    
    This structure has numerous attributes that are lists of the elements of
    this structure, including atoms, bonds, torsions, etc. The attributes are
        - residue_list
        - atom_list
        - bond_list
        - angle_list
        - dihedral_list
        - dihedral_parameter_list
        - improper_list
        - cmap_list
        - donor_list    # hbonds donors?
        - acceptor_list # hbond acceptors?
        - group_list    # list of nonbonded interaction groups

    Additional attribute is available if a CharmmParameterSet is loaded into
    this structure.
        
        - urey_bradley_list

    The lengths of each of these lists gives the pointers (e.g., natom, nres,
    etc.)

    Example:
    >>> cs = CharmmPsfFile("testfiles/test.psf")
    >>> len(cs.atom_list)
    33
    >>> len(cs.bond_list)
    32
    """
    # Define default force groups for all of the bonded terms. This allows them
    # to be turned on and off selectively. This is a way to implement per-term
    # energy decomposition to compare individual components

    BOND_FORCE_GROUP = 0
    ANGLE_FORCE_GROUP = 1
    DIHEDRAL_FORCE_GROUP = 2
    UREY_BRADLEY_FORCE_GROUP = 3
    IMPROPER_FORCE_GROUP = 4
    CMAP_FORCE_GROUP = 5
    NONBONDED_FORCE_GROUP = 6
    GB_FORCE_GROUP = 6
    
    @_catchindexerror
    def __init__(self, psf_name):
        """
        Opens and parses a PSF file, then instantiates a CharmmPsfFile
        instance from the data.
            
        Parameters:
            psf_name (str) : Name of the PSF file (it must exist)
        
        Exceptions Raised:
            IOError : If file "psf_name" does not exist
            CharmmPSFError: If any parsing errors are encountered
        """
        conv = CharmmPsfFile._convert
        # Make sure the file exists
        if not os.path.exists(psf_name):
            raise IOError('Could not find PSF file %s' % psf_name)
        # Open the PSF and read the first line. It must start with "PSF"
        psf = open(psf_name, 'r')
        line = psf.readline()
        if not line.startswith('PSF'):
            raise CharmmPSFError('Unrecognized PSF file. First line is %s' %
                                 line.strip())
        # Store the flags
        psf_flags = line.split()[1:]
        # Now get all of the sections and store them in a dict
        psf.readline()
        # Now get all of the sections
        psfsections = _ZeroDict()
        while True:
            try:
                sec, ptr, data = CharmmPsfFile._parse_psf_section(psf)
            except CharmmPsfEOF:
                break
            psfsections[sec] = (ptr, data)
        # store the title
        title = psfsections['NTITLE'][1]
        # Next is the number of atoms
        natom = conv(psfsections['NATOM'][0], int, 'natom')
        # Parse all of the atoms
        residue_list = ResidueList()
        atom_list = AtomList()
        for i in xrange(natom):
            words = psfsections['NATOM'][1][i].split()
            system = words[1]
            rematch = _resre.match(words[2])
            if not rematch:
                raise RuntimeError('Could not parse residue number %s' %
                                   words[2])
            resid, inscode = rematch.groups()
            resid = int(resid)
            resname = words[3]
            name = words[4]
            attype = words[5]
            # Try to convert the atom type to an integer a la CHARMM
            try:
                attype = int(attype)
            except ValueError:
                pass
            charge = conv(words[6], float, 'partial charge')
            mass = conv(words[7], float, 'atomic mass')
            props = words[8:]
            atom = residue_list.add_atom(system, resid, resname, name,
                            attype, charge, mass, inscode, props)
            atom_list.append(atom)
        atom_list.assign_indexes()
        atom_list.changed = False
        # Now get the number of bonds
        nbond = conv(psfsections['NBOND'][0], int, 'number of bonds')
        holder = psfsections['NBOND'][1]
        bond_list = TrackedList()
        if len(holder) != nbond * 2:
            raise CharmmPSFError('Got %d indexes for %d bonds' %
                                 (len(holder), nbond))
        for i in range(nbond):
            id1 = holder[2*i  ] - 1
            id2 = holder[2*i+1] - 1
            bond_list.append(Bond(atom_list[id1], atom_list[id2]))
        bond_list.changed = False
        # Now get the number of angles and the angle list
        ntheta = conv(psfsections['NTHETA'][0], int, 'number of angles')
        holder = psfsections['NTHETA'][1]
        angle_list = TrackedList()
        if len(holder) != ntheta * 3:
            raise CharmmPSFError('Got %d indexes for %d angles' %
                                 (len(holder), ntheta))
        for i in range(ntheta):
            id1 = holder[3*i  ] - 1
            id2 = holder[3*i+1] - 1
            id3 = holder[3*i+2] - 1
            angle_list.append(
                    Angle(atom_list[id1], atom_list[id2], atom_list[id3])
            )
        angle_list.changed = False
        # Now get the number of torsions and the torsion list
        nphi = conv(psfsections['NPHI'][0], int, 'number of torsions')
        holder = psfsections['NPHI'][1]
        dihedral_list = TrackedList()
        if len(holder) != nphi * 4:
            raise CharmmPSFError('Got %d indexes for %d torsions' %
                                 (len(holder), nphi))
        for i in range(nphi):
            id1 = holder[4*i  ] - 1
            id2 = holder[4*i+1] - 1
            id3 = holder[4*i+2] - 1
            id4 = holder[4*i+3] - 1
            dihedral_list.append(
                    Dihedral(atom_list[id1], atom_list[id2], atom_list[id3],
                             atom_list[id4])
            )
        dihedral_list.changed = False
        # Now get the number of improper torsions
        nimphi = conv(psfsections['NIMPHI'][0], int, 'number of impropers')
        holder = psfsections['NIMPHI'][1]
        improper_list = TrackedList()
        if len(holder) != nimphi * 4:
            raise CharmmPSFError('Got %d indexes for %d impropers' %
                                 (len(holder), nimphi))
        for i in range(nimphi):
            id1 = holder[4*i  ] - 1
            id2 = holder[4*i+1] - 1
            id3 = holder[4*i+2] - 1
            id4 = holder[4*i+3] - 1
            improper_list.append(
                    Improper(atom_list[id1], atom_list[id2], atom_list[id3],
                             atom_list[id4])
            )
        improper_list.changed = False
        # Now handle the donors (what is this used for??)
        ndon = conv(psfsections['NDON'][0], int, 'number of donors')
        holder = psfsections['NDON'][1]
        donor_list = TrackedList()
        if len(holder) != ndon * 2:
            raise CharmmPSFError('Got %d indexes for %d donors' %
                                 (len(holder), ndon))
        for i in range(ndon):
            id1 = holder[2*i  ] - 1
            id2 = holder[2*i+1] - 1
            donor_list.append(AcceptorDonor(atom_list[id1], atom_list[id2]))
        donor_list.changed = False
        # Now handle the acceptors (what is this used for??)
        nacc = conv(psfsections['NACC'][0], int, 'number of acceptors')
        holder = psfsections['NACC'][1]
        acceptor_list = TrackedList()
        if len(holder) != nacc * 2:
            raise CharmmPSFError('Got %d indexes for %d acceptors' %
                                 (len(holder), ndon))
        for i in range(nacc):
            id1 = holder[2*i  ] - 1
            id2 = holder[2*i+1] - 1
            acceptor_list.append(AcceptorDonor(atom_list[id1], atom_list[id2]))
        acceptor_list.changed = False
        # Now get the group sections
        group_list = TrackedList()
        try:
            ngrp, nst2 = psfsections['NGRP NST2'][0]
        except ValueError:
            raise CharmmPSFError('Could not unpack GROUP pointers')
        holder = psfsections['NGRP NST2'][1]
        group_list.nst2 = nst2
        # Now handle the groups
        if len(holder) != ngrp * 3:
            raise CharmmPSFError('Got %d indexes for %d groups' %
                                 (len(holder), ngrp))
        for i in range(ngrp):
            i1 = holder[3*i  ]
            i2 = holder[3*i+1]
            i3 = holder[3*i+2]
            group_list.append(Group(i1, i2, i3))
        group_list.changed = False
        # Assign all of the atoms to molecules recursively
        holder = psfsections['MOLNT'][1]
        set_molecules(atom_list)
        molecule_list = [atom.marked for atom in atom_list]
        if len(holder) == len(atom_list):
            if molecule_list != holder:
                warnings.warn('Detected PSF molecule section that is WRONG. '
                              'Resetting molecularity.', CharmmPSFWarning)
            # We have a CHARMM PSF file; now do NUMLP/NUMLPH sections
            numlp, numlph = psfsections['NUMLP NUMLPH'][0]
            if numlp != 0 or numlph != 0:
                raise NotImplemented('Cannot currently handle PSFs with lone '
                                     'pairs defined in the NUMLP/NUMLPH '
                                     'section.')
        # Now do the CMAPs
        ncrterm = conv(psfsections['NCRTERM'][0], int, 'Number of cross-terms')
        holder = psfsections['NCRTERM'][1]
        cmap_list = TrackedList()
        if len(holder) != ncrterm * 8:
            raise CharmmPSFError('Got %d CMAP indexes for %d cmap terms' %
                                 (len(holder), ncrterm))
        for i in range(ncrterm):
            id1 = holder[8*i  ] - 1
            id2 = holder[8*i+1] - 1
            id3 = holder[8*i+2] - 1
            id4 = holder[8*i+3] - 1
            id5 = holder[8*i+4] - 1
            id6 = holder[8*i+5] - 1
            id7 = holder[8*i+6] - 1
            id8 = holder[8*i+7] - 1
            cmap_list.append(
                    Cmap(atom_list[id1], atom_list[id2], atom_list[id3],
                         atom_list[id4], atom_list[id5], atom_list[id6],
                         atom_list[id7], atom_list[id8])
            )
        cmap_list.changed = False

        self.residue_list = residue_list
        self.atom_list = atom_list
        self.bond_list = bond_list
        self.angle_list = angle_list
        self.dihedral_list = dihedral_list
        self.dihedral_parameter_list = TrackedList()
        self.improper_list = improper_list
        self.cmap_list = cmap_list
        self.donor_list = donor_list
        self.acceptor_list = acceptor_list
        self.group_list = group_list
        self.title = title
        self.flags = psf_flags
        self.box_vectors = None

    @staticmethod
    def _convert(string, type, message):
        """
        Converts a string to a specific type, making sure to raise
        CharmmPSFError with the given message in the event of a failure.

        Parameters:
            - string (str) : Input string to process
            - type (type) : Type of data to convert to
            - message (str) : Error message to put in exception if failed
        """
        try:
            return type(string)
        except ValueError, e:
            print e
            raise CharmmPSFError('Could not convert %s' % message)

    @staticmethod
    def _parse_psf_section(psf):
        """
        This method parses a section of the PSF file

        Parameters:
            - psf (CharmmFile) : Open file that is pointing to the first line
                                 of the section that is to be parsed
        
        Returns:
            (title, pointers, data)

            - title (str) : The label of the PSF section we are parsing
            - pointers (int/tuple of ints) : If one pointer is set, pointers is
                    simply the integer that is value of that pointer. Otherwise
                    it is a tuple with every pointer value defined in the first
                    line
            - data (list) : A list of all data in the parsed section converted
                    to `dtype'
        """
        conv = CharmmPsfFile._convert
        line = psf.readline()
        while not line.strip():
            if not line:
                raise CharmmPsfEOF('Unexpected EOF in PSF file')
            else:
                line = psf.readline()
        if '!' in line:
            words = line[:line.index('!')].split()
            title = line[line.index('!')+1:].strip().upper()
            # Strip out description
            if ':' in title:
                title = title[:title.index(':')]
        else:
            raise CharmmPSFError('Could not determine section title')
        if len(words) == 1:
            pointers = conv(words[0], int, 'pointer')
        else:
            pointers = tuple([conv(w, int, 'pointer') for w in words])
        line = psf.readline().strip()
        if not line and title.startswith('NNB'):
            # This will correctly handle the NNB section (which has a spurious
            # blank line) as well as any sections that have 0 members.
            line = psf.readline().strip()
        data = []
        if title == 'NATOM' or title == 'NTITLE':
            # Store these two sections as strings (ATOM section we will parse
            # later). The rest of the sections are integer pointers
            while line:
                data.append(line)
                line = psf.readline().strip()
        else:
            while line:
                words = line.split()
                data.extend([conv(w, int, 'PSF data') for w in words])
                line = psf.readline().strip()
        return title, pointers, data

    def loadParameters(self, parmset):
        """
        Loads parameters from a parameter set that was loaded via CHARMM RTF,
        PAR, and STR files.

        Parameters:
            - parmset (CharmmParameterSet) : List of all parameters

        Notes:
            - If any parameters that are necessary cannot be found, a
              MissingParameter exception is raised.

            - If any dihedral or improper parameters cannot be found, I will try
              inserting wildcards (at either end for dihedrals and as the two
              central atoms in impropers) and see if that matches.  Wild-cards
              will apply ONLY if specific parameters cannot be found.

            - This method will expand the dihedral_parameter_list attribute by
              adding a separate Dihedral object for each term for types that
              have a multi-term expansion
        """
        # First load the atom types
        types_are_int = False
        for atom in self.atom_list:
            try:
                if isinstance(atom.attype, int):
                    atype = parmset.atom_types_int[atom.attype]
                    types_are_int = True # if we have to change back
                else:
                    atype = parmset.atom_types_str[atom.attype]
            except KeyError:
                raise MissingParameter('Could not find atom type for %s' %
                                       atom.attype)
            atom.type = atype
            # Change to string attype to look up the rest of the parameters
            atom.type_to_str()

        # Next load all of the bonds
        for bond in self.bond_list:
            # Construct the key
            key = (min(bond.atom1.attype, bond.atom2.attype),
                   max(bond.atom1.attype, bond.atom2.attype))
            try:
                bond.bond_type = parmset.bond_types[key]
            except KeyError:
                raise MissingParameter('Missing bond type for %r' % bond)
        # Next load all of the angles. If a Urey-Bradley term is defined for
        # this angle, also build the urey_bradley and urey_bradley_type lists
        self.urey_bradley_list = TrackedList()
        for ang in self.angle_list:
            # Construct the key
            key = (min(ang.atom1.attype, ang.atom3.attype), ang.atom2.attype,
                   max(ang.atom1.attype, ang.atom3.attype))
            try:
                ang.angle_type = parmset.angle_types[key]
                ubt = parmset.urey_bradley_types[key]
                if ubt is not NoUreyBradley:
                    ub = UreyBradley(ang.atom1, ang.atom3, ubt)
                    self.urey_bradley_list.append(ub)
            except KeyError:
                raise MissingParameter('Missing angle type for %r' % ang)
        # Next load all of the dihedrals.
        self.dihedral_parameter_list = TrackedList()
        for dih in self.dihedral_list:
            # Store the atoms
            a1, a2, a3, a4 = dih.atom1, dih.atom2, dih.atom3, dih.atom4
            at1, at2, at3, at4 = a1.attype, a2.attype, a3.attype, a4.attype
            # First see if the exact dihedral is specified
            key = min((at1,at2,at3,at4), (at4,at3,at2,at1))
            if not key in parmset.dihedral_types:
                # Check for wild-cards
                key = min(('X',at2,at3,'X'), ('X',at3,at2,'X'))
                if not key in parmset.dihedral_types:
                    raise MissingParameter('No dihedral parameters found for '
                                           '%r' % dih)
            dtlist = parmset.dihedral_types[key]
            for i, dt in enumerate(dtlist):
                self.dihedral_parameter_list.append(Dihedral(a1,a2,a3,a4,dt))
                # See if we include the end-group interactions for this
                # dihedral. We do IFF it is the last or only dihedral term and
                # it is NOT in the angle/bond partners
                if i != len(dtlist) - 1:
                    self.dihedral_parameter_list[-1].end_groups_active = False
                elif a1 in a4.bond_partners or a1 in a4.angle_partners:
                    self.dihedral_parameter_list[-1].end_groups_active = False
        # Now do the impropers
        for imp in self.improper_list:
            # Store the atoms
            a1, a2, a3, a4 = imp.atom1, imp.atom2, imp.atom3, imp.atom4
            at1, at2, at3, at4 = a1.attype, a2.attype, a3.attype, a4.attype
            key = tuple(sorted([at1, at2, at3, at4]))
            if not key in parmset.improper_types:
                # Check for wild-cards
                for anchor in (at2, at3, at4):
                    key = tuple(sorted([at1, anchor, 'X', 'X']))
                    if key in parmset.improper_types:
                        break # This is the right key
            try:
                imp.improper_type = parmset.improper_types[key]
            except KeyError:
                raise MissingParameter('No improper parameters found for %r' %
                                       imp)
        # Now do the cmaps. These will not have wild-cards
        for cmap in self.cmap_list:
            # Store the atoms for easy reference
            if cmap.consecutive:
                a1, a2, a3, a4 = cmap.atom1, cmap.atom2, cmap.atom3, cmap.atom4
                a5, a6, a7, a8 = cmap.atom2, cmap.atom3, cmap.atom4, cmap.atom5
            else:
                a1, a2, a3, a4 = cmap.atom1, cmap.atom2, cmap.atom3, cmap.atom4
                a5, a6, a7, a8 = cmap.atom5, cmap.atom6, cmap.atom7, cmap.atom8
            at1, at2, at3, at4 = a1.attype, a2.attype, a3.attype, a4.attype
            at5, at6, at7, at8 = a5.attype, a6.attype, a7.attype, a8.attype
            # Construct the keys
            k1 = list(min((at1,at2,at3,at4), (at4,at3,at2,at1)))
            k2 = list(min((at5,at6,at7,at8), (at8,at7,at6,at5)))
            key = tuple(k1 + k2)
            try:
                cmap.cmap_type = parmset.cmap_types[key]
            except KeyError:
                raise MissingParameter('No CMAP parameters found for %r' % cmap)
        # If the types started out as integers, change them back
        if types_are_int:
            for atom in self.atom_list: atom.type_to_int()

    def setBox(self, a, b, c, alpha=90.0*u.degrees, beta=90.0*u.degrees,
               gamma=90.0*u.degrees):
        """
        Sets the periodic box boundary conditions.

        Parameters:
            - a, b, c (floats) : Lengths of the periodic cell
            - alpha, beta, gamma (floats, optional) : Angles between the
                periodic cell vectors.
        """
        try:
            # Since we are setting the box, delete the cached box lengths if we
            # have them to make sure they are recomputed if desired.
            del self._boxLengths
        except AttributeError:
            pass
        self.box_vectors = computePeriodicBoxVectors(a, b, c, alpha, beta, gamma)
        # If we already have a _topology instance, then we have possibly changed
        # the existence of box information (whether or not this is a periodic
        # system), so delete any cached reference to a topology so it's
        # regenerated with updated information
        if hasattr(self, '_topology'):
            del self._topology

    @property
    def topology(self):
        """ Create an OpenMM Topology object from the stored bonded network """
        try:
            return self._topology
        except AttributeError:
            # If none exists, we need to create it
            pass
        # Cache the topology for easy returning later
        self._topology = topology = Topology()
        
        last_chain = None
        last_residue = None
        # Add each chain (separate 'system's) and residue
        for atom in self.atom_list:
            resid = '%d%s' % (atom.residue.idx, atom.residue.inscode)
            if atom.system != last_chain:
                chain = topology.addChain(atom.system)
                last_chain = atom.system
<<<<<<< HEAD
            if atom.residue.idx != last_residue:
                last_residue = atom.residue.idx
                residue = topology.addResidue(atom.residue.resname, chain,
                                              str(atom.residue.idx))
=======
            if resid != last_residue:
                last_residue = resid
                residue = topology.addResidue(atom.residue.resname, chain, resid)
>>>>>>> 9da36463
            if atom.type is not None:
                # This is the most reliable way of determining the element
                atomic_num = atom.type.atomic_number
                elem = element.Element.getByAtomicNumber(atomic_num)
            else:
                # Figure it out from the mass
                elem = element.Element.getByMass(atom.mass)
            topology.addAtom(atom.name, elem, residue)

        # Add all of the bonds
        atoms = list(topology.atoms())
        # Assign atom indexes to make sure they're current
        self.atom_list.assign_indexes()
        for bond in self.bond_list:
            topology.addBond(atoms[bond.atom1.idx], atoms[bond.atom2.idx])

        # Add the periodic box if there is one
        if self.box_vectors is not None:
            topology.setUnitCellDimensions(self.boxLengths)

        return topology

    def _get_gb_params(self, gb_model=HCT):
        """ Gets the GB parameters. Need this method to special-case GB neck """
        screen = [0 for atom in self.atom_list]
        if gb_model is GBn:
            radii = _bondi_radii(self.atom_list)
            screen = [0.5 for atom in self.atom_list]
            for i, atom in enumerate(self.atom_list):
                if atom.type.atomic_number == 6:
                    screen[i] = 0.48435382330
                elif atom.type.atomic_number == 1:
                    screen[i] = 1.09085413633
                elif atom.type.atomic_number == 7:
                    screen[i] = 0.700147318409
                elif atom.type.atomic_number == 8:
                    screen[i] = 1.06557401132
                elif atom.type.atomic_number == 16:
                    screen[i] = 0.602256336067
        elif gb_model is GBn2:
            radii = _mbondi3_radii(self.atom_list)
            # Add non-optimized values as defaults
            alpha = [1.0 for i in self.atom_list]
            beta = [0.8 for i in self.atom_list]
            gamma = [4.85 for i in self.atom_list]
            screen = [0.5 for i in self.atom_list]
            for i, atom in enumerate(self.atom_list):
                if atom.type.atomic_number == 6:
                    screen[i] = 1.058554
                    alpha[i] = 0.733756
                    beta[i] = 0.506378
                    gamma[i] = 0.205844
                elif atom.type.atomic_number == 1:
                    screen[i] = 1.425952
                    alpha[i] = 0.788440
                    beta[i] = 0.798699
                    gamma[i] = 0.437334
                elif atom.type.atomic_number == 7:
                    screen[i] = 0.733599
                    alpha[i] = 0.503364
                    beta[i] = 0.316828
                    gamma[i] = 0.192915
                elif atom.type.atomic_number == 8:
                    screen[i] = 1.061039
                    alpha[i] = 0.867814
                    beta[i] = 0.876635
                    gamma[i] = 0.387882
                elif atom.type.atomic_number == 16:
                    screen[i] = -0.703469
                    alpha[i] = 0.867814
                    beta[i] = 0.876635
                    gamma[i] = 0.387882
        else:
            # Set the default screening parameters
            for i, atom in enumerate(self.atom_list):
                if atom.type.atomic_number == 1:
                    screen[i] = 0.85
                elif atom.type.atomic_number == 6:
                    screen[i] = 0.72
                elif atom.type.atomic_number == 7:
                    screen[i] = 0.79
                elif atom.type.atomic_number == 8:
                    screen[i] = 0.85
                elif atom.type.atomic_number == 9:
                    screen[i] = 0.88
                elif atom.type.atomic_number == 15:
                    screen[i] = 0.86
                elif atom.type.atomic_number == 16:
                    screen[i] = 0.96
                else:
                    screen[i] = 0.8
            # Determine which radii set we need
            if gb_model is OBC1 or gb_model is OBC2:
                radii = _mbondi2_radii(self.atom_list)
            elif gb_model is HCT:
                radii = _mbondi_radii(self.atom_list)

        length_conv = u.angstrom.conversion_factor_to(u.nanometer)
        radii = [x * length_conv for x in radii]

        if gb_model is GBn2:
            return zip(radii, screen, alpha, beta, gamma)
        return zip(radii, screen)

    def createSystem(self, params, nonbondedMethod=ff.NoCutoff,
                     nonbondedCutoff=1.0*u.nanometer,
                     switchDistance=0.0*u.nanometer,
                     constraints=None,
                     rigidWater=True,
                     implicitSolvent=None,
                     implicitSolventKappa=None,
                     implicitSolventSaltConc=0.0*u.moles/u.liter,
                     temperature=298.15*u.kelvin,
                     soluteDielectric=1.0,
                     solventDielectric=78.5,
                     removeCMMotion=True,
                     hydrogenMass=None,
                     ewaldErrorTolerance=0.0005,
                     flexibleConstraints=True,
                     verbose=False):
        """
        Construct an OpenMM System representing the topology described by the
        prmtop file. You MUST have loaded a parameter set into this PSF before
        calling createSystem. If not, AttributeError will be raised. ValueError
        is raised for illegal input.

        Parameters:
         -  params (CharmmParameterSet) The parameter set to use to parametrize
               this molecule
         -  nonbondedMethod (object=NoCutoff) The method to use for nonbonded
               interactions. Allowed values are NoCutoff, CutoffNonPeriodic,
               CutoffPeriodic, Ewald, or PME.
         -  nonbondedCutoff (distance=1*nanometer) The cutoff distance to use
               for nonbonded interactions.
         -  switchDistance (distance=0*nanometer) The distance at which the
               switching function is active for nonbonded interactions. If the
               switchDistance evaluates to boolean False (if it is 0), no
               switching function will be used. Illegal values will raise a
               ValueError
         -  constraints (object=None) Specifies which bonds or angles should be
               implemented with constraints. Allowed values are None, HBonds,
               AllBonds, or HAngles.
         -  rigidWater (boolean=True) If true, water molecules will be fully
               rigid regardless of the value passed for the constraints argument
         -  implicitSolvent (object=None) If not None, the implicit solvent
               model to use. Allowed values are HCT, OBC1, OBC2, or GBn
         -  implicitSolventKappa (float=None): Debye screening parameter to
               model salt concentrations in GB solvent.
         -  implicitSolventSaltConc (float=0.0*u.moles/u.liter): Salt
               concentration for GB simulations. Converted to Debye length
               `kappa'
         -  temperature (float=298.15*u.kelvin): Temperature used in the salt
               concentration-to-kappa conversion for GB salt concentration term
         -  soluteDielectric (float=1.0) The solute dielectric constant to use
               in the implicit solvent model.
         -  solventDielectric (float=78.5) The solvent dielectric constant to
               use in the implicit solvent model.
         -  removeCMMotion (boolean=True) If true, a CMMotionRemover will be
               added to the System.
         -  hydrogenMass (mass=None) The mass to use for hydrogen atoms bound to
               heavy atoms. Any mass added to a hydrogen is subtracted from the
               heavy atom to keep their total mass the same.
         -  ewaldErrorTolerance (float=0.0005) The error tolerance to use if the
               nonbonded method is Ewald or PME.
         -  flexibleConstraints (bool=True) Are our constraints flexible or not?
         -  verbose (bool=False) Optionally prints out a running progress report
        """
        # Load the parameter set
        self.loadParameters(params.condense())
        hasbox = self.topology.getUnitCellDimensions() is not None
        # Set the cutoff distance in nanometers
        cutoff = None
        if nonbondedMethod is not ff.NoCutoff:
            cutoff = nonbondedCutoff
            # Remove units from cutoff
            if u.is_quantity(cutoff):
                cutoff = cutoff.value_in_unit(u.nanometers)

        if nonbondedMethod not in (ff.NoCutoff, ff.CutoffNonPeriodic,
                                   ff.CutoffPeriodic, ff.Ewald, ff.PME):
            raise ValueError('Illegal value for nonbonded method')
        if not hasbox and nonbondedMethod in (ff.CutoffPeriodic,
                                              ff.Ewald, ff.PME):
            raise ValueError('Illegal nonbonded method for a '
                             'non-periodic system')
        if implicitSolvent not in (HCT, OBC1, OBC2, GBn, GBn2, None):
            raise ValueError('Illegal implicit solvent model choice.')
        if not constraints in (None, ff.HAngles, ff.HBonds, ff.AllBonds):
            raise ValueError('Illegal constraints choice')
      
        # Define conversion factors
        length_conv = u.angstrom.conversion_factor_to(u.nanometer)
        _chmfrc = u.kilocalorie_per_mole/(u.angstrom*u.angstrom)
        _openmmfrc = u.kilojoule_per_mole/(u.nanometer*u.nanometer)
        bond_frc_conv = _chmfrc.conversion_factor_to(_openmmfrc)
        _chmfrc = u.kilocalorie_per_mole/(u.radians*u.radians)
        _openmmfrc = u.kilojoule_per_mole/(u.radians*u.radians)
        angle_frc_conv = _chmfrc.conversion_factor_to(_openmmfrc)
        dihe_frc_conv = u.kilocalorie_per_mole.conversion_factor_to(
                            u.kilojoule_per_mole)
        ene_conv = dihe_frc_conv
      
        # Create the system and determine if any of our atoms have NBFIX (and
        # therefore requires a CustomNonbondedForce instead)
        typenames = set()
        system = mm.System()
        if verbose: print('Adding particles...')
        for atom in self.atom_list:
            typenames.add(atom.type.name)
            system.addParticle(atom.mass)
        has_nbfix_terms = False
        typenames = list(typenames)
        try:
            for i, typename in enumerate(typenames):
                typ = params.atom_types_str[typename]
                for j in range(i, len(typenames)):
                    if typenames[j] in typ.nbfix:
                        has_nbfix_terms = True
                        raise StopIteration
        except StopIteration:
            pass
        # Set up the constraints
        if verbose and (constraints is not None and not rigidWater):
            print('Adding constraints...')
        if constraints in (ff.HBonds, ff.AllBonds, ff.HAngles):
            for bond in self.bond_list:
                if (bond.atom1.type.atomic_number != 1 and
                    bond.atom2.type.atomic_number != 1):
                    continue
                system.addConstraint(bond.atom1.idx, bond.atom2.idx,
                                     bond.bond_type.req*length_conv)
        if constraints in (ff.AllBonds, ff.HAngles):
            for bond in self.bond_list:
                if (bond.atom1.type.atomic_number == 1 or
                    bond.atom2.type.atomic_number == 1):
                    continue
                system.addConstraint(bond.atom1.idx, bond.atom2.idx,
                                     bond.bond_type.req*length_conv)
        if rigidWater and constraints is None:
            for bond in self.bond_list:
                if (bond.atom1.type.atomic_number != 1 and
                    bond.atom2.type.atomic_number != 1):
                    continue
                if (bond.atom1.residue.resname in WATNAMES and
                    bond.atom2.residue.resname in WATNAMES):
                    system.addConstraint(bond.atom1.idx, bond.atom2.idx,
                                         bond.bond_type.req*length_conv)
        # Add Bond forces
        if verbose: print('Adding bonds...')
        force = mm.HarmonicBondForce()
        force.setForceGroup(self.BOND_FORCE_GROUP)
        # See which, if any, energy terms we omit
        omitall = not flexibleConstraints and constraints is ff.AllBonds
        omith = omitall or (flexibleConstraints and constraints in
                            (ff.HBonds, ff.AllBonds, ff.HAngles))
        for bond in self.bond_list:
            if omitall: continue
            if omith and (bond.atom1.type.atomic_number == 1 or
                          bond.atom2.type.atomic_number == 1):
                continue
            force.addBond(bond.atom1.idx, bond.atom2.idx,
                          bond.bond_type.req*length_conv,
                          2*bond.bond_type.k*bond_frc_conv)
        system.addForce(force)
        # Add Angle forces
        if verbose: print('Adding angles...')
        force = mm.HarmonicAngleForce()
        force.setForceGroup(self.ANGLE_FORCE_GROUP)
        if constraints is ff.HAngles:
            num_constrained_bonds = system.getNumConstraints()
            atom_constraints = [[]] * system.getNumParticles()
            for i in range(num_constrained_bonds):
                c = system.getConstraintParameters(i)
                dist = c[2].value_in_unit(u.nanometer)
                atom_constraints[c[0]].append((c[1], dist))
                atom_constraints[c[1]].append((c[0], dist))
        for angle in self.angle_list:
            # Only constrain angles including hydrogen here
            if (angle.atom1.type.atomic_number != 1 and
                angle.atom2.type.atomic_number != 1 and
                angle.atom3.type.atomic_number != 1):
                continue
            if constraints is ff.HAngles:
                a1 = angle.atom1.atomic_number
                a2 = angle.atom2.atomic_number
                a3 = angle.atom3.atomic_number
                nh = int(a1==1) + int(a2==1) + int(a3==1)
                constrained = (nh >= 2 or (nh == 1 and a2 == 8))
            else:
                constrained = False # no constraints
            if constrained:
                l1 = l2 = None
                for bond in angle.atom2.bonds:
                    if bond.atom1 is angle.atom1 or bond.atom2 is angle.atom1:
                        l1 = bond.bond_type.req * length_conv
                    elif bond.atom1 is angle.atom3 or bond.atom2 is angle.atom3:
                        l2 = bond.bond_type.req * length_conv
                # Compute the distance between the atoms and add a constraint
                length = sqrt(l1*l1 + l2*l2 - 2*l1*l2*
                              cos(angle.angle_type.theteq))
                system.addConstraint(bond.atom1.idx, bond.atom2.idx, length)
            if flexibleConstraints or not constrained:
                force.addAngle(angle.atom1.idx, angle.atom2.idx,
                               angle.atom3.idx, angle.angle_type.theteq*pi/180,
                               2*angle.angle_type.k*angle_frc_conv)
        for angle in self.angle_list:
            # Already did the angles with hydrogen above. So skip those here
            if (angle.atom1.type.atomic_number == 1 or
                angle.atom2.type.atomic_number == 1 or
                angle.atom3.type.atomic_number == 1):
                continue
            force.addAngle(angle.atom1.idx, angle.atom2.idx,
                           angle.atom3.idx, angle.angle_type.theteq*pi/180,
                           2*angle.angle_type.k*angle_frc_conv)
        system.addForce(force)

        # Add the urey-bradley terms
        if verbose: print('Adding Urey-Bradley terms')
        force = mm.HarmonicBondForce()
        force.setForceGroup(self.UREY_BRADLEY_FORCE_GROUP)
        for ub in self.urey_bradley_list:
            force.addBond(ub.atom1.idx, ub.atom2.idx,
                          ub.ub_type.req*length_conv,
                          2*ub.ub_type.k*bond_frc_conv)
        system.addForce(force)

        # Add dihedral forces
        if verbose: print('Adding torsions...')
        force = mm.PeriodicTorsionForce()
        force.setForceGroup(self.DIHEDRAL_FORCE_GROUP)
        for tor in self.dihedral_parameter_list:
            force.addTorsion(tor.atom1.idx, tor.atom2.idx, tor.atom3.idx,
                             tor.atom4.idx, tor.dihedral_type.per,
                             tor.dihedral_type.phase*pi/180,
                             tor.dihedral_type.phi_k*dihe_frc_conv)
        system.addForce(force)

        if verbose: print('Adding impropers...')
        # Ick. OpenMM does not have an improper torsion class. Need to
        # construct one from CustomTorsionForce
        force = mm.CustomTorsionForce('k*(theta-theta0)^2')
        force.addPerTorsionParameter('k')
        force.addPerTorsionParameter('theta0')
        force.setForceGroup(self.IMPROPER_FORCE_GROUP)
        for imp in self.improper_list:
            force.addTorsion(imp.atom1.idx, imp.atom2.idx,
                             imp.atom3.idx, imp.atom4.idx,
                             (imp.improper_type.k*dihe_frc_conv,
                              imp.improper_type.phieq*pi/180)
            )
        system.addForce(force)

        if hasattr(self, 'cmap_list'):
            if verbose: print('Adding CMAP coupled torsions...')
            force = mm.CMAPTorsionForce()
            force.setForceGroup(self.CMAP_FORCE_GROUP)
            # First get the list of cmap maps we're going to use. Just store the
            # IDs so we have simple integer comparisons to do later
            cmap_type_list = []
            cmap_map = dict()
            for cmap in self.cmap_list:
                if not id(cmap.cmap_type) in cmap_type_list:
                    ct = cmap.cmap_type
                    cmap_type_list.append(id(ct))
                    # Our torsion correction maps need to go from 0 to 360
                    # degrees
                    grid = ct.grid.switch_range().T
                    m = force.addMap(ct.resolution, [x*ene_conv for x in grid])
                    cmap_map[id(ct)] = m
            # Now add in all of the cmaps
            for cmap in self.cmap_list:
                if cmap.consecutive:
                    id1, id2 = cmap.atom1.idx, cmap.atom2.idx
                    id3, id4 = cmap.atom3.idx, cmap.atom4.idx
                    id5, id6 = cmap.atom2.idx, cmap.atom3.idx
                    id7, id8 = cmap.atom4.idx, cmap.atom5.idx
                else:
                    id1, id2 = cmap.atom1.idx, cmap.atom2.idx
                    id3, id4 = cmap.atom3.idx, cmap.atom4.idx
                    id5, id6 = cmap.atom5.idx, cmap.atom6.idx
                    id7, id8 = cmap.atom7.idx, cmap.atom8.idx
                force.addTorsion(cmap_map[id(cmap.cmap_type)],
                                 id1, id2, id3, id4, id5, id6, id7, id8)
            system.addForce(force)
        # Add nonbonded terms now
        if verbose: print('Adding nonbonded interactions...')
        force = mm.NonbondedForce()
        force.setForceGroup(self.NONBONDED_FORCE_GROUP)
        if not hasbox: # non-periodic
            if nonbondedMethod is ff.NoCutoff:
                force.setNonbondedMethod(mm.NonbondedForce.NoCutoff)
            elif nonbondedMethod is ff.CutoffNonPeriodic:
                if cutoff is None:
                    raise ValueError('No cutoff value specified')
                force.setNonbondedMethod(mm.NonbondedForce.CutoffNonPeriodic)
                force.setCutoffDistance(cutoff)
            else:
                raise ValueError('Illegal nonbonded method for non-periodic '
                                 'system')

            # See if we need to use a switching function
            if switchDistance and nonbondedMethod is not ff.NoCutoff:
                # make sure it's legal
                if switchDistance >= nonbondedCutoff:
                    raise ValueError('switchDistance is too large compared '
                                     'to the cutoff!')
                if abs(switchDistance) != switchDistance:
                    # Detects negatives for both Quantity and float
                    raise ValueError('switchDistance must be non-negative!')
                force.setUseSwitchingFunction(True)
                force.setSwitchingDistance(switchDistance)

        else: # periodic
            # Set up box vectors (from inpcrd if available, or fall back to
            # prmtop definitions
            system.setDefaultPeriodicBoxVectors(*self.box_vectors)

            # Set cutoff
            if cutoff is None:
                # Compute cutoff automatically
                box = self.boxLengths
                min_box_width = min((box[0]/u.nanometers,
                                     box[1]/u.nanometers,
                                     box[2]/u.nanometers))
                CLEARANCE_FACTOR = 0.97
                cutoff = u.Quantity((min_box_width*CLEARANCE_FACTOR)/2.0,
                                    u.nanometers)
            if nonbondedMethod is not ff.NoCutoff:
                force.setCutoffDistance(cutoff)

            # Set nonbonded method.
            if nonbondedMethod is ff.NoCutoff:
                force.setNonbondedMethod(mm.NonbondedForce.NoCutoff)
            elif nonbondedMethod is ff.CutoffNonPeriodic:
                force.setNonbondedMethod(mm.NonbondedForce.CutoffNonPeriodic)
            elif nonbondedMethod is ff.CutoffPeriodic:
                force.setNonbondedMethod(mm.NonbondedForce.CutoffPeriodic)
            elif nonbondedMethod is ff.Ewald:
                force.setNonbondedMethod(mm.NonbondedForce.Ewald)
            elif nonbondedMethod is ff.PME:
                force.setNonbondedMethod(mm.NonbondedForce.PME)
            else:
                raise ValueError('Cutoff method is not understood')

            # See if we need to use a switching function
            if switchDistance and nonbondedMethod is not ff.NoCutoff:
                # make sure it's legal
                if switchDistance >= nonbondedCutoff:
                    raise ValueError('switchDistance is too large compared '
                                     'to the cutoff!')
                if abs(switchDistance) != switchDistance:
                    # Detects negatives for both Quantity and float
                    raise ValueError('switchDistance must be non-negative!')
                force.setUseSwitchingFunction(True)
                force.setSwitchingDistance(switchDistance)

            if ewaldErrorTolerance is not None:
                force.setEwaldErrorTolerance(ewaldErrorTolerance)

        # Add per-particle nonbonded parameters (LJ params)
        sigma_scale = 2**(-1/6) * 2
        if not has_nbfix_terms:
            for atm in self.atom_list:
                force.addParticle(atm.charge, sigma_scale*atm.type.rmin*length_conv,
                                  abs(atm.type.epsilon*ene_conv))
        else:
            for atm in self.atom_list:
                force.addParticle(atm.charge, 1.0, 0.0)
            # Now add the custom nonbonded force that implements NBFIX. First
            # thing we need to do is condense our number of types
            lj_idx_list = [0 for atom in self.atom_list]
            lj_radii, lj_depths = [], []
            num_lj_types = 0
            lj_type_list = []
            for i, atom in enumerate(self.atom_list):
                atom = atom.type
                if lj_idx_list[i]: continue # already assigned
                num_lj_types += 1
                lj_idx_list[i] = num_lj_types
                ljtype = (atom.rmin, atom.epsilon)
                lj_type_list.append(atom)
                lj_radii.append(atom.rmin)
                lj_depths.append(atom.epsilon)
                for j in range(i+1, len(self.atom_list)):
                    atom2 = self.atom_list[j].type
                    if lj_idx_list[j] > 0: continue # already assigned
                    if atom2 is atom:
                        lj_idx_list[j] = num_lj_types
                    elif not atom.nbfix:
                        # Only non-NBFIXed atom types can be compressed
                        ljtype2 = (atom2.rmin, atom2.epsilon)
                        if ljtype == ljtype2:
                            lj_idx_list[j] = num_lj_types
            # Now everything is assigned. Create the A-coefficient and
            # B-coefficient arrays
            acoef = [0 for i in range(num_lj_types*num_lj_types)]
            bcoef = acoef[:]
            for i in range(num_lj_types):
                for j in range(num_lj_types):
                    namej = lj_type_list[j].name
                    try:
                        rij, wdij, rij14, wdij14 = lj_type_list[i].nbfix[namej]
                    except KeyError:
                        rij = (lj_radii[i] + lj_radii[j]) * length_conv
                        wdij = sqrt(lj_depths[i] * lj_depths[j]) * ene_conv
                    else:
                        rij *= length_conv
                        wdij *= ene_conv
                    acoef[i+num_lj_types*j] = sqrt(wdij) * rij**6
                    bcoef[i+num_lj_types*j] = 2 * wdij * rij**6
            cforce = mm.CustomNonbondedForce('(a/r6)^2-b/r6; r6=r^6;'
                                             'a=acoef(type1, type2);'
                                             'b=bcoef(type1, type2)')
            cforce.addTabulatedFunction('acoef',
                    mm.Discrete2DFunction(num_lj_types, num_lj_types, acoef))
            cforce.addTabulatedFunction('bcoef',
                    mm.Discrete2DFunction(num_lj_types, num_lj_types, bcoef))
            cforce.addPerParticleParameter('type')
            cforce.setForceGroup(self.NONBONDED_FORCE_GROUP)
            if (nonbondedMethod is ff.PME or nonbondedMethod is ff.Ewald or
                        nonbondedMethod is ff.CutoffPeriodic):
                cforce.setNonbondedMethod(cforce.CutoffPeriodic)
                cforce.setCutoffDistance(nonbondedCutoff)
                cforce.setUseLongRangeCorrection(True)
            elif nonbondedMethod is ff.NoCutoff:
                cforce.setNonbondedMethod(cforce.NoCutoff)
            elif nonbondedMethod is ff.CutoffNonPeriodic:
                cforce.setNonbondedMethod(cforce.CutoffNonPeriodic)
                cforce.setCutoffDistance(nonbondedCutoff)
            else:
                raise ValueError('Unrecognized nonbonded method')
            if switchDistance and nonbondedMethod is not ff.NoCutoff:
                # make sure it's legal
                if switchDistance >= nonbondedCutoff:
                    raise ValueError('switchDistance is too large compared '
                                     'to the cutoff!')
                    cforce.setUseSwitchingFunction(True)
                    cforce.setSwitchingDistance(switchDistance)
            for i in lj_idx_list:
                cforce.addParticle((i - 1,)) # adjust for indexing from 0

        # Add 1-4 interactions
        excluded_atom_pairs = set() # save these pairs so we don't zero them out
        sigma_scale = 2**(-1/6)
        for tor in self.dihedral_parameter_list:
            # First check to see if atoms 1 and 4 are already excluded because
            # they are 1-2 or 1-3 pairs (would happen in 6-member rings or
            # fewer). Then check that they're not already added as exclusions
            if tor.atom1 in tor.atom4.bond_partners: continue
            if tor.atom1 in tor.atom4.angle_partners: continue
            key = min((tor.atom1.idx, tor.atom4.idx),
                      (tor.atom4.idx, tor.atom1.idx))
            if key in excluded_atom_pairs: continue # multiterm...
            charge_prod = (tor.atom1.charge * tor.atom4.charge)
            epsilon = (sqrt(abs(tor.atom1.type.epsilon_14) * ene_conv *
                            abs(tor.atom4.type.epsilon_14) * ene_conv))
            sigma = (tor.atom1.type.rmin_14 + tor.atom4.type.rmin_14) * (
                     length_conv * sigma_scale)
            force.addException(tor.atom1.idx, tor.atom4.idx,
                               charge_prod, sigma, epsilon)
            excluded_atom_pairs.add(
                    min((tor.atom1.idx, tor.atom4.idx),
                        (tor.atom4.idx, tor.atom1.idx))
            )

        # Add excluded atoms
        for atom in self.atom_list:
            # Exclude all bonds and angles
            for atom2 in atom.bond_partners:
                if atom2.idx > atom.idx:
                    force.addException(atom.idx, atom2.idx, 0.0, 0.1, 0.0)
            for atom2 in atom.angle_partners:
                if atom2.idx > atom.idx:
                    force.addException(atom.idx, atom2.idx, 0.0, 0.1, 0.0)
            for atom2 in atom.dihedral_partners:
                if atom2.idx <= atom.idx: continue
                if ((atom.idx, atom2.idx) in excluded_atom_pairs):
                    continue
                force.addException(atom.idx, atom2.idx, 0.0, 0.1, 0.0)
        system.addForce(force)
        # If we needed a CustomNonbondedForce, map all of the exceptions from
        # the NonbondedForce to the CustomNonbondedForce
        if has_nbfix_terms:
            for i in range(force.getNumExceptions()):
                ii, jj, q, eps, sig = force.getExceptionParameters(i)
                cforce.addExclusion(ii, jj)
            system.addForce(cforce)

        # Add GB model if we're doing one
        if implicitSolvent is not None:
            if verbose: print('Adding GB parameters...')
            gb_parms = self._get_gb_params(implicitSolvent)
            gb_parms = convertParameters(gb_parms, str(implicitSolvent))

            # If implicitSolventKappa is None, compute it from salt
            # concentration
            if implicitSolventKappa is None:
                if u.is_quantity(implicitSolventSaltConc):
                    sc = implicitSolventSaltConc.value_in_unit(u.moles/u.liter)
                    implicitSolventSaltConc = sc
                if u.is_quantity(temperature):
                    temperature = temperature.value_in_unit(u.kelvin)
                # The constant is 1 / sqrt( epsilon_0 * kB / (2 * NA * q^2 *
                # 1000) ) where NA is avogadro's number, epsilon_0 is the
                # permittivity of free space, q is the elementary charge (this
                # number matches sander/pmemd's kappa conversion factor)
                implicitSolventKappa = 50.33355 * sqrt(implicitSolventSaltConc /
                                                solventDielectric / temperature)
                # Multiply by 0.73 to account for ion exclusions, and multiply
                # by 10 to convert to 1/nm from 1/angstroms
                implicitSolventKappa *= 7.3
            elif implicitSolvent is None:
                implicitSolventKappa = 0.0

            if u.is_quantity(implicitSolventKappa):
                implicitSolventKappa = implicitSolventKappa.value_in_unit(
                                            (1.0/u.nanometer).unit)
            if implicitSolvent is HCT:
                gb = GBSAHCTForce(solventDielectric, soluteDielectric, None,
                                  cutoff, kappa=implicitSolventKappa)
            elif implicitSolvent is OBC1:
                gb = GBSAOBC1Force(solventDielectric, soluteDielectric, None,
                                   cutoff, kappa=implicitSolventKappa)
            elif implicitSolvent is OBC2:
                gb = GBSAOBC2Force(solventDielectric, soluteDielectric, None,
                                   cutoff, kappa=implicitSolventKappa)
            elif implicitSolvent is GBn:
                gb = GBSAGBnForce(solventDielectric, soluteDielectric, None,
                                  cutoff, kappa=implicitSolventKappa)
            elif implicitSolvent is GBn2:
                gb = GBSAGBn2Force(solventDielectric, soluteDielectric, None,
                                   cutoff, kappa=implicitSolventKappa)
            for i, atom in enumerate(self.atom_list):
                gb.addParticle([atom.charge] + list(gb_parms[i]))
            # Set cutoff method
            if nonbondedMethod is ff.NoCutoff:
                gb.setNonbondedMethod(mm.NonbondedForce.NoCutoff)
            elif nonbondedMethod is ff.CutoffNonPeriodic:
                gb.setNonbondedMethod(mm.NonbondedForce.CutoffNonPeriodic)
                gb.setCutoffDistance(cutoff)
            elif nonbondedMethod is ff.CutoffPeriodic:
                gb.setNonbondedMethod(mm.NonbondedForce.CutoffPeriodic)
                gb.setCutoffDistance(cutoff)
            else:
                raise ValueError('Illegal nonbonded method for use with GBSA')
            gb.setForceGroup(self.GB_FORCE_GROUP)
            system.addForce(gb)
            force.setReactionFieldDielectric(1.0) # applies to NonbondedForce

        # See if we repartition the hydrogen masses
        if hydrogenMass is not None:
            for bond in self.bond_list:
                # Only take the ones with at least one hydrogen
                if (bond.atom1.type.atomic_number != 1 and
                    bond.atom2.type.atomic_number != 1):
                    continue
                atom1, atom2 = bond.atom1, bond.atom2
                if atom1.type.atomic_number == 1:
                    atom1, atom2 = atom2, atom1 # now atom2 is hydrogen for sure
                if atom1.type.atomic_number != 1:
                    transfer_mass = hydrogenMass - atom2.mass
                    new_mass1 = (system.getParticleMass(atom1.idx) -
                                 transfer_mass)
                    system.setParticleMass(atom2.idx, hydrogenMass)
                    system.setParticleMass(atom1.idx, new_mass1)
        # See if we want to remove COM motion
        if removeCMMotion:
            system.addForce(mm.CMMotionRemover())

        # Cache our system for easy access
        self._system = system

        return system

    @property
    def system(self):
        """
        Return the cached system class -- it needs to be initialized via
        "createSystem" first!
        """
        try:
            return self._system
        except AttributeError:
            raise AttributeError('You must initialize the system with '
                                 'createSystem before accessing the cached '
                                 'object.')

    @property
    def boxLengths(self):
        """ Return tuple of 3 units """
        try:
            # See if we have a cached version
            return self._boxLengths
        except AttributeError:
            pass
        if self.box_vectors is not None:
            # Get the lengths of each vector
            if u.is_quantity(self.box_vectors):
                # Unlikely -- each vector is like a quantity
                vecs = self.box_vectors.value_in_unit(u.nanometers)
            elif u.is_quantity(self.box_vectors[0]):
                # Assume all box vectors are quantities
                vecs = [x.value_in_unit(u.nanometers) for x in self.box_vectors]
            else:
                # Assume nanometers
                vecs = self.box_vectors
            a = sqrt(vecs[0][0]*vecs[0][0] + vecs[0][1]*vecs[0][1] +
                     vecs[0][2]*vecs[0][2])
            b = sqrt(vecs[1][0]*vecs[1][0] + vecs[1][1]*vecs[1][1] +
                     vecs[1][2]*vecs[1][2])
            c = sqrt(vecs[2][0]*vecs[2][0] + vecs[2][1]*vecs[2][1] +
                     vecs[2][2]*vecs[2][2])
            self._boxLengths = (a, b, c) * u.nanometers
            return self._boxLengths
        return None

    @boxLengths.setter
    def boxLengths(self, stuff):
        raise RuntimeError('Use setBox to set a box with lengths and angles '
                           'or set the boxVectors attribute with box vectors')
    
    @property
    def boxVectors(self):
        """ Return the box vectors """
        return self.box_vectors

    @boxVectors.setter
    def boxVectors(self, stuff):
        """ Sets the box vectors """
        try:
            # We may be changing the box, so delete the cached box lengths to
            # make sure they are recomputed if desired
            del self._boxLengths
        except AttributeError:
            pass
        self.box_vectors = stuff

    def deleteCmap(self):
        """ Deletes the CMAP terms from the CHARMM PSF """
        self.cmap_list = TrackedList()

# ++++++++++++++++++++++++++++++++++++++++++++++++++++++++++++++++++++++++++++++

def set_molecules(atom_list):
    """
    Correctly sets the molecularity of the system based on connectivity
    """
    from sys import setrecursionlimit, getrecursionlimit
    # Since we use a recursive function here, we make sure that the recursion
    # limit is large enough to handle the maximum possible recursion depth we'll
    # need (NATOM). We don't want to shrink it, though, since we use list
    # comprehensions in list constructors in some places that have an implicit
    # (shallow) recursion, therefore, reducing the recursion limit too much here
    # could raise a recursion depth exceeded exception during a _Type/Atom/XList
    # creation. Therefore, set the recursion limit to the greater of the current
    # limit or the number of atoms
    setrecursionlimit(max(len(atom_list), getrecursionlimit()))

    # Unmark all atoms so we can track which molecule each goes into
    atom_list.unmark()

    # The molecule "ownership" list
    owner = []
    # The way I do this is via a recursive algorithm, in which
    # the "set_owner" method is called for each bonded partner an atom
    # has, which in turn calls set_owner for each of its partners and 
    # so on until everything has been assigned.
    molecule_number = 1 # which molecule number we are on
    for i in range(len(atom_list)):
        # If this atom has not yet been "owned", make it the next molecule
        # However, we only increment which molecule number we're on if 
        # we actually assigned a new molecule (obviously)
        if not atom_list[i].marked:
            tmp = [i]
            _set_owner(atom_list, tmp, i, molecule_number)
            # Make sure the atom indexes are sorted
            tmp.sort()
            owner.append(tmp)
            molecule_number += 1
    return owner

# ++++++++++++++++++++++++++++++++++++++++++++++++++++++++++++++++++++++++++++++

def _set_owner(atom_list, owner_array, atm, mol_id):
    """ Recursively sets ownership of given atom and all bonded partners """
    atom_list[atm].marked = mol_id
    for partner in atom_list[atm].bond_partners:
        if not partner.marked:
            owner_array.append(partner.idx)
            _set_owner(atom_list, owner_array, partner.idx, mol_id)
        elif partner.marked != mol_id:
            raise MoleculeError('Atom %d in multiple molecules' % 
                                partner.idx)

# ++++++++++++++++++++++++++++++++++++++++++++++++++++++++++++++++++++++++++++++

# Routines that set the necessary radii lists based on a list of atoms with
# their connectivities

def _bondi_radii(atom_list):
    """ Sets the bondi radii """
    radii = [0.0 for atom in atom_list]
    for i, atom in enumerate(atom_list):
        if atom.type.atomic_number == 6:
            radii[i] = 1.7
        elif atom.type.atomic_number == 1:
            radii[i] = 1.2
        elif atom.type.atomic_number == 7:
            radii[i] = 1.55
        elif atom.type.atomic_number == 8:
            radii[i] = 1.5
        elif atom.type.atomic_number == 9:
            radii[i] = 1.5
        elif atom.type.atomic_number == 14:
            radii[i] = 2.1
        elif atom.type.atomic_number == 15:
            radii[i] = 1.85
        elif atom.type.atomic_number == 16:
            radii[i] = 1.8
        elif atom.type.atomic_number == 17:
            radii[i] = 1.5
        else:
            radii[i] = 1.5
    return radii  # converted to nanometers above

def _mbondi_radii(atom_list):
    """ Sets the mbondi radii """
    radii = [0.0 for atom in atom_list]
    for i, atom in enumerate(atom_list):
        # Radius of H atom depends on element it is bonded to
        if atom.type.atomic_number == 1:
            bondeds = list(atom.bond_partners)
            if bondeds[0].type.atomic_number in (6, 7): # C or N
                radii[i] = 1.3
            elif bondeds[0].type.atomic_number in (8, 16): # O or S
                radii[i] = 0.8
            else:
                radii[i] = 1.2
        # Radius of C atom depends on what type it is
        elif atom.type.atomic_number == 6:
            radii[i] = 1.7
        # All other elements have fixed radii for all types/partners
        elif atom.type.atomic_number == 7:
            radii[i] = 1.55
        elif atom.type.atomic_number == 8:
            radii[i] = 1.5
        elif atom.type.atomic_number == 9:
            radii[i] = 1.5
        elif atom.type.atomic_number == 14:
            radii[i] = 2.1
        elif atom.type.atomic_number == 15:
            radii[i] = 1.85
        elif atom.type.atomic_number == 16:
            radii[i] = 1.8
        elif atom.type.atomic_number == 17:
            radii[i] = 1.5
        else:
            radii[i] = 1.5
    return radii  # converted to nanometers above

def _mbondi2_radii(atom_list):
    """ Sets the mbondi2 radii """
    radii = [0.0 for atom in atom_list]
    for i, atom in enumerate(atom_list):
        # Radius of H atom depends on element it is bonded to
        if atom.type.atomic_number == 1:
            if atom.bond_partners[0].type.atomic_number == 7:
                radii[i] = 1.3
            else:
                radii[i] = 1.2
        # Radius of C atom depends on what type it is
        elif atom.type.atomic_number == 6:
            radii[i] = 1.7
        # All other elements have fixed radii for all types/partners
        elif atom.type.atomic_number == 7:
            radii[i] = 1.55
        elif atom.type.atomic_number == 8:
            radii[i] = 1.5
        elif atom.type.atomic_number == 9:
            radii[i] = 1.5
        elif atom.type.atomic_number == 14:
            radii[i] = 2.1
        elif atom.type.atomic_number == 15:
            radii[i] = 1.85
        elif atom.type.atomic_number == 16:
            radii[i] = 1.8
        elif atom.type.atomic_number == 17:
            radii[i] = 1.5
        else:
            radii[i] = 1.5
    return radii  # Converted to nanometers above

def _mbondi3_radii(atom_list):
    """ Sets the mbondi3 radii """
    radii = _mbondi2_radii(atom_list)
    for i, atom in enumerate(atom_list):
        # Adjust OE (GLU), OD (ASP) and HH/HE (ARG)
        if atom.residue.resname in ('GLU', 'ASP'):
            if atom.name.startswith('OE') or atom.name.startswith('OD'):
                radii[i] = 1.4
        elif atom.residue.resname == 'ARG':
            if atom.name.startswith('HH') or atom.name.startswith('HE'):
                radii[i] = 1.17
        # Adjust carboxylate O radii on C-termini
        if atom.name == 'OXT':
            radii[i] = 1.4
    return radii  # Converted to nanometers above

# ++++++++++++++++++++++++++++++++++++++++++++++++++++++++++++++++++++++++++++++

if __name__ == '__main__':
    import doctest
    doctest.testmod()<|MERGE_RESOLUTION|>--- conflicted
+++ resolved
@@ -616,16 +616,9 @@
             if atom.system != last_chain:
                 chain = topology.addChain(atom.system)
                 last_chain = atom.system
-<<<<<<< HEAD
-            if atom.residue.idx != last_residue:
-                last_residue = atom.residue.idx
-                residue = topology.addResidue(atom.residue.resname, chain,
-                                              str(atom.residue.idx))
-=======
             if resid != last_residue:
                 last_residue = resid
                 residue = topology.addResidue(atom.residue.resname, chain, resid)
->>>>>>> 9da36463
             if atom.type is not None:
                 # This is the most reliable way of determining the element
                 atomic_num = atom.type.atomic_number
